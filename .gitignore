--- conflicted
+++ resolved
@@ -18,15 +18,4 @@
 .vercel
 
 # Binaries
-.bin
-
-# Ignore settings.yaml
-settings.yaml
-
-<<<<<<< HEAD
-# Ignore simulation report
-simulation_report_step_1.html
-=======
-# simulation report
-simulation_report_*.html
->>>>>>> 72448fd2
+.bin